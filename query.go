package beacon

import (
	"context"
	"errors"
	"fmt"
	"regexp"
	"strings"

	"cloud.google.com/go/bigquery"
)

<<<<<<< HEAD
var basesRegex = regexp.MustCompile(`^([ACGT]+|N)$`)

type Query struct {
	ReferenceName  string
	ReferenceBases string
	AlternateBases string
	Start          *int64
	End            *int64
	StartMin       *int64
	StartMax       *int64
	EndMin         *int64
	EndMax         *int64
=======
// Query holds information about a single query against a Beacon.
type Query struct {
	// RefName - the chromosome reference name.
	RefName string
	// Allele - the allele reference base.
	Allele string
	// Start - matches the alleles that start at this position.
	Start *int64
	// End - matches the alleles that end at this position.
	End *int64
	// StartMin - matches the alleles that start at this position or higher.
	StartMin *int64
	// StartMax - matches the alleles that start at this position or lower.
	StartMax *int64
	// EndMin - matches the alleles that end at this position or higher.
	EndMin *int64
	// EndMax - matches the alleles that end at this position or lower.
	EndMax *int64
>>>>>>> 982c71b6
}

// Execute queries the allele database with the Query parameters.
func (q *Query) Execute(ctx context.Context, projectID, tableID string) (bool, error) {
	query := fmt.Sprintf(`
		SELECT count(v.reference_name) as count
		FROM %s as v
		WHERE %s
		LIMIT 1`,
		fmt.Sprintf("`%s`", tableID),
		q.whereClause(),
	)

	client, err := bigquery.NewClient(ctx, projectID)
	if err != nil {
		return false, fmt.Errorf("creating bigquery client: %v", err)
	}
	it, err := client.Query(query).Read(ctx)
	if err != nil {
		return false, fmt.Errorf("querying database: %v", err)
	}

	var result struct {
		Count int
	}
	if err := it.Next(&result); err != nil {
		return false, fmt.Errorf("reading query result: %v", err)
	}
	return result.Count > 0, nil
}

// ValidateInput validates the Query parameters meet the ga4gh beacon api requirements.
func (q *Query) ValidateInput() error {
	if q.ReferenceName == "" {
		return errors.New("missing reference name")
	}
	if q.ReferenceBases == "" {
		return errors.New("missing reference bases")
	}
	if !basesRegex.MatchString(q.ReferenceBases) {
		return errors.New("invalid value for reference bases")
	}
	if q.AlternateBases != "" && !basesRegex.MatchString(q.AlternateBases) {
		return errors.New("invalid value for alternate bases")
	}
	if err := q.validateCoordinates(); err != nil {
		return fmt.Errorf("validating coordinates: %v", err)
	}
	return nil
}

func (q *Query) validateCoordinates() error {
	var precisePosition, imprecisePosition bool
	if q.Start != nil && (q.End != nil || q.ReferenceBases != "") {
		precisePosition = true
	}
	if q.StartMin != nil && q.StartMax != nil && q.EndMin != nil && q.EndMax != nil {
		imprecisePosition = true
	}

	if precisePosition && imprecisePosition {
		return errors.New("please query either precise or imprecise position")
	}
	if precisePosition || imprecisePosition {
		return nil
	}
	if q.Start != nil && q.End != nil || q.StartMin != nil || q.StartMax != nil || q.EndMin != nil || q.EndMax != nil {
		return errors.New("restrictions not met for provided coordinates")
	}
	return nil
}

func (q *Query) whereClause() string {
	var clauses []string
	add := func(format string, args ...interface{}) {
		clauses = append(clauses, fmt.Sprintf(format, args...))
	}
	simpleClause := func(dbColumn, value string) {
		if dbColumn != "" && value != "" {
			add("%s='%s'", dbColumn, value)
		}
	}
<<<<<<< HEAD
	simpleClause("reference_name", q.ReferenceName)
	simpleClause("reference_bases", q.ReferenceBases)
	if q.AlternateBases != "" {
		add(fmt.Sprintf("(SELECT count(*) FROM UNNEST(alternate_bases) AS alt WHERE alt IN ('%s') ) > 0", q.AlternateBases))
	}
	add(q.bqCoordinatesToWhereClause())
=======
	simpleClause("reference_name", q.RefName)
	simpleClause("reference_bases", q.Allele)
	q.bqCoordinatesToWhereClause(add)
>>>>>>> 982c71b6
	return strings.Join(clauses, " AND ")
}

func (q *Query) bqCoordinatesToWhereClause(add func(format string, args ...interface{})) {
	if q.Start != nil {
		if q.End != nil {
			add("v.start = %d AND %d = v.end", *q.Start, *q.End)
		} else {
			add("v.start = %d", *q.Start)
		}
	}
	if q.StartMin != nil && q.StartMax != nil && q.EndMin != nil && q.EndMax != nil {
		add("%d <= v.start AND v.start <= %d AND %d <= v.end AND v.end <= %d", *q.StartMin, *q.StartMax, *q.EndMin, *q.EndMax)
	}
}<|MERGE_RESOLUTION|>--- conflicted
+++ resolved
@@ -10,26 +10,16 @@
 	"cloud.google.com/go/bigquery"
 )
 
-<<<<<<< HEAD
 var basesRegex = regexp.MustCompile(`^([ACGT]+|N)$`)
 
-type Query struct {
-	ReferenceName  string
-	ReferenceBases string
-	AlternateBases string
-	Start          *int64
-	End            *int64
-	StartMin       *int64
-	StartMax       *int64
-	EndMin         *int64
-	EndMax         *int64
-=======
 // Query holds information about a single query against a Beacon.
 type Query struct {
-	// RefName - the chromosome reference name.
-	RefName string
-	// Allele - the allele reference base.
-	Allele string
+	// ReferenceName - the chromosome reference name.
+	ReferenceName string
+	// ReferenceBases - the allele reference base.
+	ReferenceBases string
+	// AlternateBases - the allele alternate bases.
+	AlternateBases string
 	// Start - matches the alleles that start at this position.
 	Start *int64
 	// End - matches the alleles that end at this position.
@@ -42,7 +32,6 @@
 	EndMin *int64
 	// EndMax - matches the alleles that end at this position or lower.
 	EndMax *int64
->>>>>>> 982c71b6
 }
 
 // Execute queries the allele database with the Query parameters.
@@ -125,18 +114,13 @@
 			add("%s='%s'", dbColumn, value)
 		}
 	}
-<<<<<<< HEAD
+
 	simpleClause("reference_name", q.ReferenceName)
 	simpleClause("reference_bases", q.ReferenceBases)
 	if q.AlternateBases != "" {
 		add(fmt.Sprintf("(SELECT count(*) FROM UNNEST(alternate_bases) AS alt WHERE alt IN ('%s') ) > 0", q.AlternateBases))
 	}
-	add(q.bqCoordinatesToWhereClause())
-=======
-	simpleClause("reference_name", q.RefName)
-	simpleClause("reference_bases", q.Allele)
 	q.bqCoordinatesToWhereClause(add)
->>>>>>> 982c71b6
 	return strings.Join(clauses, " AND ")
 }
 
