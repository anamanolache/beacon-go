--- conflicted
+++ resolved
@@ -11,23 +11,22 @@
 
 // Query holds information about a single query against a Beacon.
 type Query struct {
-<<<<<<< HEAD
-	RefName  string
-	Allele   string
-	Start    *int64
-	End      *int64
-	StartMin *int64
-	StartMax *int64
-	EndMin   *int64
-	EndMax   *int64
-=======
 	// RefName - the chromosome reference name.
 	RefName string
 	// Allele - the allele reference base.
 	Allele string
-	// Coord - the coordinate that intersects the retrieved alleles.
-	Coord *int64
->>>>>>> 019c7ee0
+	// Start - matches the alleles that start at this position.
+	Start *int64
+	// End - matches the alleles that end at this position.
+	End *int64
+	// StartMin - matches the alleles that start at this position or higher.
+	StartMin *int64
+	// StartMax - matches the alleles that start at this position or lower.
+	StartMax *int64
+	// EndMin - matches the alleles that end at this position or higher.
+	EndMin *int64
+	// EndMax - matches the alleles that end at this position or lower.
+	EndMax *int64
 }
 
 // Execute queries the allele database with the Query parameters.
@@ -106,27 +105,19 @@
 	}
 	simpleClause("reference_name", q.RefName)
 	simpleClause("reference_bases", q.Allele)
-<<<<<<< HEAD
-	add(q.bqCoordinatesToWhereClause())
-=======
-	// Start is inclusive, End is exclusive.  Search exactly for coordinate.
-	if q.Coord != nil {
-		add("v.start <= %d AND %d < v.end", *q.Coord, *q.Coord+1)
-	}
->>>>>>> 019c7ee0
+	q.bqCoordinatesToWhereClause(add)
 	return strings.Join(clauses, " AND ")
 }
 
-func (q *Query) bqCoordinatesToWhereClause() string {
+func (q *Query) bqCoordinatesToWhereClause(add func(format string, args ...interface{})) {
 	if q.Start != nil {
 		if q.End != nil {
-			return fmt.Sprintf("v.start = %d AND %d = v.end", *q.Start, *q.End)
+			add("v.start = %d AND %d = v.end", *q.Start, *q.End)
+		} else {
+			add("v.start = %d", *q.Start)
 		}
-		return fmt.Sprintf("v.start = %d", *q.Start)
 	}
-
 	if q.StartMin != nil && q.StartMax != nil && q.EndMin != nil && q.EndMax != nil {
-		return fmt.Sprintf("%d <= v.start AND v.start <= %d AND %d <= v.end AND v.end <= %d", *q.StartMin, *q.StartMax, *q.EndMin, *q.EndMax)
+		add("%d <= v.start AND v.start <= %d AND %d <= v.end AND v.end <= %d", *q.StartMin, *q.StartMax, *q.EndMin, *q.EndMax)
 	}
-	return ""
 }