package beacon

import (
	"context"
	"errors"
	"fmt"
	"strings"

	"cloud.google.com/go/bigquery"
)

// Query holds information about a single query against a Beacon.
type Query struct {
<<<<<<< HEAD
	RefName string
	Allele  string
	Coord   *int64
=======
	// RefName - the chromosome reference name.
	RefName string
	// Allele - the allele reference base.
	Allele string
	// Coord - the coordinate that intersects the retrieved alleles.
	Coord *int64
>>>>>>> 29481b61
}

// Execute queries the allele database with the Query parameters.
func (q *Query) Execute(ctx context.Context, projectID, tableID string) (bool, error) {
	query := fmt.Sprintf(`
		SELECT count(v.reference_name) as count
		FROM %s as v
		WHERE %s
		LIMIT 1`,
		fmt.Sprintf("`%s`", tableID),
		q.whereClause(),
	)

	client, err := bigquery.NewClient(ctx, projectID)
	if err != nil {
		return false, fmt.Errorf("creating bigquery client: %v", err)
	}
	it, err := client.Query(query).Read(ctx)
	if err != nil {
		return false, fmt.Errorf("querying database: %v", err)
	}

	var result struct {
		Count int
	}
	if err := it.Next(&result); err != nil {
		return false, fmt.Errorf("reading query result: %v", err)
	}
	return result.Count > 0, nil
}

// ValidateInput validates the Query parameters meet the ga4gh beacon api requirements.
func (q *Query) ValidateInput() error {
	if q.RefName == "" {
		return errors.New("missing chromosome name")
	}
	if q.Allele == "" {
		return errors.New("missing allele")
	}
	if q.Coord == nil {
		return errors.New("missing coordinate")
	}
	return nil
}

func (q *Query) whereClause() string {
	var clauses []string
	add := func(format string, args ...interface{}) {
		clauses = append(clauses, fmt.Sprintf(format, args...))
	}
	simpleClause := func(dbColumn, value string) {
		if dbColumn != "" && value != "" {
			add("%s='%s'", dbColumn, value)
		}
	}
	simpleClause("reference_name", q.RefName)
	simpleClause("reference_bases", q.Allele)
	// Start is inclusive, End is exclusive.  Search exactly for coordinate.
	if q.Coord != nil {
<<<<<<< HEAD
		add(fmt.Sprintf("v.start <= %d AND %d < v.end", *q.Coord, *q.Coord+1))
=======
		add("v.start <= %d AND %d < v.end", *q.Coord, *q.Coord+1)
>>>>>>> 29481b61
	}
	return strings.Join(clauses, " AND ")
}<|MERGE_RESOLUTION|>--- conflicted
+++ resolved
@@ -11,18 +11,12 @@
 
 // Query holds information about a single query against a Beacon.
 type Query struct {
-<<<<<<< HEAD
-	RefName string
-	Allele  string
-	Coord   *int64
-=======
 	// RefName - the chromosome reference name.
 	RefName string
 	// Allele - the allele reference base.
 	Allele string
 	// Coord - the coordinate that intersects the retrieved alleles.
 	Coord *int64
->>>>>>> 29481b61
 }
 
 // Execute queries the allele database with the Query parameters.
@@ -82,11 +76,7 @@
 	simpleClause("reference_bases", q.Allele)
 	// Start is inclusive, End is exclusive.  Search exactly for coordinate.
 	if q.Coord != nil {
-<<<<<<< HEAD
-		add(fmt.Sprintf("v.start <= %d AND %d < v.end", *q.Coord, *q.Coord+1))
-=======
 		add("v.start <= %d AND %d < v.end", *q.Coord, *q.Coord+1)
->>>>>>> 29481b61
 	}
 	return strings.Join(clauses, " AND ")
 }