--- conflicted
+++ resolved
@@ -20,14 +20,4 @@
   script: _go_app
 
 env_variables:
-<<<<<<< HEAD
-#  BEACON_ID: change.to.your.beacon.id
-#  BEACON_NAME: Change To Your Beacon Name
-#  BEACON_API_VERSION: v0.0.1
-#  ORGANIZATION_ID: changeToYourOrganizationId
-#  ORGANIZATION_NAME: Change To Your Organization Name
-#
-=======
->>>>>>> 9bc6c4fa
-#  GOOGLE_CLOUD_PROJECT: change-to-your-project-id
-#  GOOGLE_BIGQUERY_TABLE: bigqueryProject.dataset.variantsTable+#  GOOGLE_CLOUD_PROJECT: change-to-your-project-id