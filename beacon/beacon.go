--- conflicted
+++ resolved
@@ -99,16 +99,10 @@
 
 func parseInput(r *http.Request) (*variants.Query, error) {
 	if r.Method == "GET" {
-<<<<<<< HEAD
-		var query query.Query
+		var query variants.Query
 		query.ReferenceName = r.FormValue("referenceName")
 		query.ReferenceBases = r.FormValue("referenceBases")
 		query.AlternateBases = r.FormValue("alternateBases")
-=======
-		var query variants.Query
-		query.RefName = r.FormValue("chromosome")
-		query.Allele = r.FormValue("allele")
->>>>>>> 101ff0cc
 		if err := parseFormCoordinates(r, &query); err != nil {
 			return nil, fmt.Errorf("parsing referenceBases: %v", err)
 		}
@@ -129,8 +123,8 @@
 		if err := json.Unmarshal(body, &params); err != nil {
 			return nil, fmt.Errorf("decoding request body: %v", err)
 		}
-<<<<<<< HEAD
-		return &query.Query{
+
+		return &variants.Query{
 			ReferenceName:  params.ReferenceName,
 			ReferenceBases: params.ReferenceBases,
 			AlternateBases: params.AlternateBases,
@@ -140,18 +134,6 @@
 			StartMax:       params.StartMax,
 			EndMin:         params.EndMin,
 			EndMax:         params.EndMax,
-=======
-
-		return &variants.Query{
-			RefName:  params.RefName,
-			Allele:   params.Allele,
-			Start:    params.Start,
-			End:      params.End,
-			StartMin: params.StartMin,
-			StartMax: params.StartMax,
-			EndMin:   params.EndMin,
-			EndMax:   params.EndMax,
->>>>>>> 101ff0cc
 		}, nil
 	}
 	return nil, errors.New(fmt.Sprintf("HTTP method %s not supported", r.Method))
