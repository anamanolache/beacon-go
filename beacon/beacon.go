--- conflicted
+++ resolved
@@ -121,8 +121,8 @@
 		if err := json.Unmarshal(body, &params); err != nil {
 			return nil, fmt.Errorf("decoding request body: %v", err)
 		}
-<<<<<<< HEAD
-		return &query.Query{
+
+		return &variants.Query{
 			RefName:  params.RefName,
 			Allele:   params.Allele,
 			Start:    params.Start,
@@ -131,18 +131,12 @@
 			StartMax: params.StartMax,
 			EndMin:   params.EndMin,
 			EndMax:   params.EndMax,
-=======
-		return &variants.Query{
-			RefName: params.RefName,
-			Allele:  params.Allele,
-			Coord:   params.Coord,
->>>>>>> 48143ddf
 		}, nil
 	}
 	return nil, errors.New(fmt.Sprintf("HTTP method %s not supported", r.Method))
 }
 
-func parseFormCoordinates(r *http.Request, params *query.Query) error {
+func parseFormCoordinates(r *http.Request, params *variants.Query) error {
 	start, err := getFormValueInt(r, "start")
 	if err != nil {
 		return fmt.Errorf("parsing start: %v", err)
