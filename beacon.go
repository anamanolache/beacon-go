--- conflicted
+++ resolved
@@ -17,12 +17,9 @@
 package beacon
 
 import (
-<<<<<<< HEAD
-	"context"
 	"encoding/json"
-=======
->>>>>>> 2c85d891
 	"encoding/xml"
+	"errors"
 	"fmt"
 	"html/template"
 	"io/ioutil"
@@ -98,56 +95,6 @@
 	}
 }
 
-<<<<<<< HEAD
-func genomeExists(ctx context.Context, params queryParams) (bool, error) {
-	var w where
-	w.append(fmt.Sprintf("reference_name='%s'", params.RefName))
-	// Start is inclusive, End is exclusive.  Search exactly for coordinate.
-	w.append(fmt.Sprintf("v.start <= %d AND %d < v.end", params.Coord, *params.Coord+1))
-	w.append(fmt.Sprintf("reference_bases='%s'", params.Allele))
-
-	query := fmt.Sprintf(`
-		SELECT count(v.reference_name) as count
-		FROM %s as v
-		WHERE %s
-		LIMIT 1`,
-		fmt.Sprintf("`%s`", config.TableID),
-		w.clause)
-	bqclient, err := bigquery.NewClient(ctx, config.ProjectID)
-	if err != nil {
-		return false, fmt.Errorf("creating bigquery client: %v", err)
-	}
-	it, err := bqclient.Query(query).Read(ctx)
-	if err != nil {
-		return false, fmt.Errorf("querying database: %v", err)
-	}
-
-	var result struct {
-		Count int
-	}
-	if err := it.Next(&result); err != nil {
-		return false, fmt.Errorf("reading query result: %v", err)
-	}
-	return result.Count > 0, nil
-}
-
-type where struct {
-	clause string
-}
-
-func (w *where) append(statement string) {
-	if statement == "" {
-		return
-	}
-	var conj string
-	if len(w.clause) > 0 {
-		conj = " AND "
-	}
-	w.clause = fmt.Sprintf("%s%s(%s)", w.clause, conj, statement)
-}
-
-=======
->>>>>>> 2c85d891
 func validateServerConfig() error {
 	if config.ProjectID == "" {
 		return fmt.Errorf("%s must be specified", projectKey)
@@ -158,61 +105,36 @@
 	return nil
 }
 
-<<<<<<< HEAD
-type queryParams struct {
-	RefName string `json:"chromosome"`
-	Allele  string `json:"allele"`
-	Coord   *int64 `json:"coordinate"`
-}
+func parseInput(r *http.Request) (*Query, error) {
+	if r.Method == "GET" {
+		var q Query
+		q.RefName = r.FormValue("chromosome")
+		q.Allele = r.FormValue("allele")
 
-func parseInput(r *http.Request) (queryParams, error) {
-	var params queryParams
-	if r.Method == "GET" {
-		params.RefName = r.FormValue("chromosome")
-		params.Allele = r.FormValue("allele")
 		coord, err := getFormValueInt(r, "coordinate")
 		if err != nil {
-			return queryParams{}, fmt.Errorf("parsing coordinate: %v", err)
+			return nil, fmt.Errorf("parsing coordinate: %v", err)
 		}
-		params.Coord = coord
+		q.Coord = coord
+
+		return &q, nil
 	} else if r.Method == "POST" {
+		var params struct {
+			RefName string `json:"chromosome"`
+			Allele  string `json:"allele"`
+			Coord   *int64 `json:"coordinate"`
+		}
 		body, _ := ioutil.ReadAll(r.Body)
 		if err := json.Unmarshal(body, &params); err != nil {
-			return queryParams{}, fmt.Errorf("decoding request body: %v", err)
+			return nil, fmt.Errorf("decoding request body: %v", err)
 		}
+		return &Query{
+			RefName: params.RefName,
+			Allele:  params.Allele,
+			Coord:   params.Coord,
+		}, nil
 	}
-
-	if err := validateInput(params); err != nil {
-		return queryParams{}, fmt.Errorf("validating input: %v", err)
-	}
-	return params, nil
-}
-
-func validateInput(params queryParams) error {
-	if params.RefName == "" {
-		return errors.New("missing chromosome name")
-	}
-	if params.Allele == "" {
-		return errors.New("missing allele")
-	}
-	if params.Coord == nil {
-		return errors.New("missing coordinate")
-	}
-	return nil
-=======
-func parseInput(r *http.Request) (*Query, error) {
-	var q Query
-	q.refName = r.FormValue("chromosome")
-	q.allele = r.FormValue("allele")
-
-	coord, err := getFormValueInt(r, "coordinate")
-	if err != nil {
-		return nil, fmt.Errorf("parsing coordinate: %v", err)
-	}
-	q.coord = coord
-
-	return &q, nil
->>>>>>> 2c85d891
+	return nil, errors.New(fmt.Sprintf("HTTP method %s not supported", r.Method))
 }
 
 func getFormValueInt(r *http.Request, key string) (*int64, error) {
