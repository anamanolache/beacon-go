/*
 * Copyright (C) 2015 Google Inc.
 *
 * Licensed under the Apache License, Version 2.0 (the "License"); you may not use this file except
 * in compliance with the License. You may obtain a copy of the License at
 *
 * http://www.apache.org/licenses/LICENSE-2.0
 *
 * Unless required by applicable law or agreed to in writing, software distributed under the License
 * is distributed on an "AS IS" BASIS, WITHOUT WARRANTIES OR CONDITIONS OF ANY KIND, either express
 * or implied. See the License for the specific language governing permissions and limitations under
 * the License.
 */

// Package beacon implements a GA4GH Beacon (http://ga4gh.org/#/beacon) backed
// by the Google Genomics Variants service search API.
package beacon

import (
	"encoding/json"
	"encoding/xml"
	"errors"
	"fmt"
	"html/template"
	"io/ioutil"
	"net/http"
	"os"
	"strconv"

	"google.golang.org/appengine"
)

type beaconConfig struct {
	ApiVersion string
	ProjectID  string
	TableID    string
}

const (
	apiVersionKey = "BEACON_API_VERSION"
	projectKey    = "GOOGLE_CLOUD_PROJECT"
	bqTableKey    = "GOOGLE_BIGQUERY_TABLE"
)

var (
	aboutTemplate = template.Must(template.ParseFiles("about.xml"))
	config        = beaconConfig{
		ApiVersion: os.Getenv(apiVersionKey),
		ProjectID:  os.Getenv(projectKey),
		TableID:    os.Getenv(bqTableKey),
	}
)

func init() {
	http.HandleFunc("/", aboutBeacon)
	http.HandleFunc("/query", query)
}

func aboutBeacon(w http.ResponseWriter, r *http.Request) {
	if r.Method != "GET" {
		http.Error(w, fmt.Sprintf("HTTP method %s not supported", r.Method), http.StatusBadRequest)
		return
	}
	w.Header().Set("Content-Type", "application/xml")
	aboutTemplate.Execute(w, config)
}

func query(w http.ResponseWriter, r *http.Request) {
	if err := validateServerConfig(); err != nil {
		http.Error(w, fmt.Sprintf("validating server configuration: %v", err), http.StatusInternalServerError)
		return
	}

	query, err := parseInput(r)
	if err != nil {
		http.Error(w, fmt.Sprintf("parsing input: %v", err), http.StatusBadRequest)
		return
	}

	if err := query.ValidateInput(); err != nil {
		http.Error(w, fmt.Sprintf("validating input: %v", err), http.StatusBadRequest)
		return
	}

	ctx := appengine.NewContext(r)
	exists, err := query.Execute(ctx, config.ProjectID, config.TableID)
	if err != nil {
		http.Error(w, fmt.Sprintf("computing result: %v", err), http.StatusInternalServerError)
		return
	}

	if err := writeResponse(w, exists); err != nil {
		http.Error(w, fmt.Sprintf("writing response: %v", err), http.StatusInternalServerError)
		return
	}
}

func validateServerConfig() error {
	if config.ProjectID == "" {
		return fmt.Errorf("%s must be specified", projectKey)
	}
	if config.TableID == "" {
		return fmt.Errorf("%s must be specified", bqTableKey)
	}
	return nil
}

func parseInput(r *http.Request) (*Query, error) {
<<<<<<< HEAD
	if r.Method == "GET" {
		var q Query
		q.RefName = r.FormValue("chromosome")
		q.Allele = r.FormValue("allele")

		coord, err := getFormValueInt(r, "coordinate")
		if err != nil {
			return nil, fmt.Errorf("parsing coordinate: %v", err)
		}
		q.Coord = coord

		return &q, nil
	} else if r.Method == "POST" {
		var params struct {
			RefName string `json:"chromosome"`
			Allele  string `json:"allele"`
			Coord   *int64 `json:"coordinate"`
		}
		body, _ := ioutil.ReadAll(r.Body)
		if err := json.Unmarshal(body, &params); err != nil {
			return nil, fmt.Errorf("decoding request body: %v", err)
		}
		return &Query{
			RefName: params.RefName,
			Allele:  params.Allele,
			Coord:   params.Coord,
		}, nil
	}
	return nil, errors.New(fmt.Sprintf("HTTP method %s not supported", r.Method))
=======
	var query Query
	query.refName = r.FormValue("chromosome")
	query.allele = r.FormValue("allele")

	coord, err := getFormValueInt(r, "coordinate")
	if err != nil {
		return nil, fmt.Errorf("parsing coordinate: %v", err)
	}
	query.coord = coord

	return &query, nil
>>>>>>> 16769e71
}

func getFormValueInt(r *http.Request, key string) (*int64, error) {
	str := r.FormValue(key)
	if str == "" {
		return nil, nil
	}
	value, err := strconv.ParseInt(str, 10, 64)
	if err != nil {
		return nil, fmt.Errorf("parsing int value: %v", err)
	}
	return &value, nil
}

func writeResponse(w http.ResponseWriter, exists bool) error {
	type beaconResponse struct {
		XMLName struct{} `xml:"BEACONResponse"`
		Exists  bool     `xml:"exists"`
	}
	var resp beaconResponse
	resp.Exists = exists

	w.Header().Set("Content-Type", "application/xml")
	enc := xml.NewEncoder(w)
	enc.Indent("", "  ")
	if err := enc.Encode(resp); err != nil {
		return fmt.Errorf("serializing response: %v", err)
	}
	return nil
}<|MERGE_RESOLUTION|>--- conflicted
+++ resolved
@@ -106,19 +106,18 @@
 }
 
 func parseInput(r *http.Request) (*Query, error) {
-<<<<<<< HEAD
 	if r.Method == "GET" {
-		var q Query
-		q.RefName = r.FormValue("chromosome")
-		q.Allele = r.FormValue("allele")
+		var query Query
+		query.RefName = r.FormValue("chromosome")
+		query.Allele = r.FormValue("allele")
 
 		coord, err := getFormValueInt(r, "coordinate")
 		if err != nil {
 			return nil, fmt.Errorf("parsing coordinate: %v", err)
 		}
-		q.Coord = coord
+		query.Coord = coord
 
-		return &q, nil
+		return &query, nil
 	} else if r.Method == "POST" {
 		var params struct {
 			RefName string `json:"chromosome"`
@@ -136,19 +135,6 @@
 		}, nil
 	}
 	return nil, errors.New(fmt.Sprintf("HTTP method %s not supported", r.Method))
-=======
-	var query Query
-	query.refName = r.FormValue("chromosome")
-	query.allele = r.FormValue("allele")
-
-	coord, err := getFormValueInt(r, "coordinate")
-	if err != nil {
-		return nil, fmt.Errorf("parsing coordinate: %v", err)
-	}
-	query.coord = coord
-
-	return &query, nil
->>>>>>> 16769e71
 }
 
 func getFormValueInt(r *http.Request, key string) (*int64, error) {
